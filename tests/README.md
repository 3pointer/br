--- conflicted
+++ resolved
@@ -37,12 +37,9 @@
 If you have docker installed, you can skip step 1 and step 2 by running
 `tests/up.sh --pull-images` to build and run a testing Docker container.
 
-<<<<<<< HEAD
 ## Running
-=======
+
 Run `make test` to execute the unit tests.
->>>>>>> 8b9b626a
-
 Run `make integration_test` to execute the integration tests. This command will
 
 1. Build `br`
