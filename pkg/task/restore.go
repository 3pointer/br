--- conflicted
+++ resolved
@@ -385,60 +385,6 @@
 	}
 }
 
-<<<<<<< HEAD
-=======
-// RunRestoreTiflashReplica restores the replica of tiflash saved in the last restore.
-func RunRestoreTiflashReplica(c context.Context, g glue.Glue, cmdName string, cfg *RestoreConfig) error {
-	defer summary.Summary(cmdName)
-	ctx, cancel := context.WithCancel(c)
-	defer cancel()
-
-	mgr, err := NewMgr(ctx, g, cfg.PD, cfg.TLS, GetKeepalive(&cfg.Config), cfg.CheckRequirements)
-	if err != nil {
-		return errors.Trace(err)
-	}
-	defer mgr.Close()
-
-	// Load saved backupmeta
-	_, _, backupMeta, err := ReadBackupMeta(ctx, utils.SavedMetaFile, &cfg.Config)
-	if err != nil {
-		return errors.Trace(err)
-	}
-	dbs, err := utils.LoadBackupTables(backupMeta)
-	if err != nil {
-		return errors.Trace(err)
-	}
-	se, err := restore.NewDB(g, mgr.GetTiKV())
-	if err != nil {
-		return errors.Trace(err)
-	}
-
-	tables := make([]*utils.Table, 0)
-	for _, db := range dbs {
-		tables = append(tables, db.Tables...)
-	}
-	updateCh := g.StartProgress(
-		ctx, "RecoverTiflashReplica", int64(len(tables)), !cfg.LogProgress)
-	for _, t := range tables {
-		log.Info("get table", zap.Stringer("name", t.Info.Name),
-			zap.Int("replica", t.TiFlashReplicas))
-		if t.TiFlashReplicas > 0 {
-			err := se.AlterTiflashReplica(ctx, t, t.TiFlashReplicas)
-			if err != nil {
-				return errors.Trace(err)
-			}
-			updateCh.Inc()
-		}
-	}
-	updateCh.Close()
-	summary.CollectInt("recover tables", len(tables))
-
-	// Set task summary to success status.
-	summary.SetSuccessStatus(true)
-	return nil
-}
-
->>>>>>> e963d464
 // enableTiDBConfig tweaks some of configs of TiDB to make the restore progress go well.
 // return a function that could restore the config to origin.
 func enableTiDBConfig() func() {
